--- conflicted
+++ resolved
@@ -47,14 +47,9 @@
         self.length = 0.2
         self.width = 0.1
         self.wheel_radius = 0.04
-<<<<<<< HEAD
         self.color = self.getName()
         if self.color not in ['red', 'green']:
             raise Exception('Name the robot either red or green')
-=======
-        self.color = "red"
-        self.home_position = [0.5, 0]
->>>>>>> 601aa04e
 
         self.arena_length = 2.4
         self.timestep = int(self.getBasicTimeStep())
@@ -86,18 +81,6 @@
             "scan": self.scan
         }
 
-        # Store internal action queue
-        self.action_queue = []
-
-        # Store the function associated with each action
-        self.action_functions = {
-            "move": self.drive_to_position,
-            "face": self.face_bearing,
-            "rotate": self.rotate,
-            "reverse": self.reverse_to_position,
-            "collect": self.collect_block
-        }
-
         # So we can cleanup if we change our action
         self.last_action_type = None
         self.last_action_value = None
@@ -413,35 +396,6 @@
         """
         return self.rotate(self.angle_from_bot_from_bearing(target_bearing))
 
-<<<<<<< HEAD
-    def collect_block(self, block_pos):
-        """Collect block at position
-
-        Args:
-            block_pos ([float, float]): The East-North co-ords of the blocks position
-        Returns:
-            bool: If we are at our target
-        """
-
-        # Update these variables when we have more info
-        distance_from_block_to_stop = 0.1
-        rotate_angle = np.pi
-        home_pos = [0, 0]
-
-        # Calculate pos to got to to be near block not on it
-        distance = self.distance_from_bot(block_pos) - distance_from_block_to_stop
-        target_pos = self.coordtransform_bot_polar_to_world(distance, self.angle_from_bot_from_position(block_pos))
-
-        # Need to add action that deposits block
-        actions = [
-            ("move", target_pos),
-            ("rotate", rotate_angle),
-            ("move", home_pos)
-        ]
-
-        self.action_queue = [self.action_queue[0]] + actions + self.action_queue[1:]
-        return True
-=======
     def collect_block(self, target: Target):
         """Collect block at position
 
@@ -507,7 +461,6 @@
             self.targeting_handler.relocating = not complete
 
         return complete
->>>>>>> 601aa04e
 
     def do(self, *args):
         """Small wrapper to make telling robot to do something a little cleaner"""
@@ -519,10 +472,7 @@
         When each action is completed it's removed from the list. Using list mutability this allows us to alter / check
         the action list elsewhere in the code to see the bots progress and also change its objectives.
         If people have better ideas on how to do this I'm all ears.
-<<<<<<< HEAD
-=======
         Execute_action was only ever supposed to be about motion
->>>>>>> 601aa04e
 
         Returns:
             bool: Whether action list is completed or not
@@ -567,11 +517,7 @@
                 return True
 
             print_if_debug('\n'.join(str(x) for x in self.action_queue), debug_flag=DEBUG)
-<<<<<<< HEAD
-
-=======
-        """
->>>>>>> 601aa04e
+        """
         # Check if bot is stuck, note we only reach here if action not completed
         if abs(self.speed) <= 0.001:
             if self.stuck_last_step:
@@ -597,33 +543,11 @@
         Returns:
             [float, float]: Targets co-ordinates, East-North, m
         """
-<<<<<<< HEAD
-        self.object_detection_handler.new_detection(position, classification)
-
-    def get_target(self) -> list:
-        """Decide on a new target block for robot
-
-        If targeting is not just get closest block there could be more logic here, potentially calls to a script in
-            strategies folder that applied more complex algorithms and could even return a list of ordered targets
-
-        For now we just choose the closest block of correct colour or unknown colour
-
-        Returns:
-            [float, float]: Targets co-ordinates, East-North, m
-        """
         valid_classes = ["box", f"{self.color}_box"]
-        object_list = self.object_detection_handler.get_sorted_objects(
-            valid_classes=valid_classes,
-            key=lambda target: self.distance_from_bot(target.postion)
-        )
-
-        return object_list[0].position
-=======
-        valid_classes = ["box", f"{self.color}_box"]
+
         object_list = self.target_cache.get_targets(
             valid_classes=valid_classes,
             key=lambda target: self.distance_from_bot(target.position)
         )
 
-        return object_list[0] if len(object_list) > 0 else None
->>>>>>> 601aa04e
+        return object_list[0] if len(object_list) > 0 else None