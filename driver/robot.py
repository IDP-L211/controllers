# Copyright (C) 2021 Weixuan Zhang, Tim Clifford, Jason Brown
#
# SPDX-License-Identifier: MIT
"""This module contains a class representing the robot.
"""

from typing import Union

from controller import Robot
import numpy as np

from devices.sensors import IDPCompass, IDPGPS, IDPDistanceSensor
from devices.motors import IDPMotorController
from devices.radio import IDPRadio

from strategies.motion import MotionCS

from misc.utils import rotate_vector, get_min_distance_rectangles, print_if_debug, ensure_list_or_tuple
from misc.mapping import Map
<<<<<<< HEAD
from misc.detection_handler import ObjectDetectionHandler
from misc.pid import PID, DataRecorder
=======
from misc.targeting import TargetingHandler, Target, TargetCache
>>>>>>> adb53832

DEBUG = False


class IDPRobot(Robot):
    """Class representing the robot

    Attributes:
        compass (IDPCompass): The compass
        gps (IDPGPS): The GPS
        length (float): Length of the robot, parallel to the axis running back-to-front, in meters
        motors (IDPMotorController): The two motors
        target_bearing_threshold (float): Threshold determining whether the target bearing is reached
        target_distance_threshold (float): Threshold determining whether the target coordinate is reached
        timestep (float): Time step of the current world
        ultrasonic_left (IDPDistanceSensor): The ultrasonic sensor on the left
        ultrasonic_right (IDPDistanceSensor): The ultrasonic sensor on the right
        infrared (IDPDistanceSensor): The IR sensor (long range)
        width (float): Width of the robot, perpendicular to the axis running back-to-front
    """

    def __init__(self):
        super().__init__()

        # note the sensors are assumed to be at the centre of the robot, and the robot is assumed symmetrical
        self.length = 0.2
        self.width = 0.1
        self.wheel_radius = 0.04
<<<<<<< HEAD
        self.colour = "red"

        self.last_bearing = None
=======
        self.color = self.getName()
        if self.color not in ['red', 'green']:
            raise Exception('Name the robot either red or green')
>>>>>>> adb53832

        self.arena_length = 2.4

        self.timestep = int(self.getBasicTimeStep())
        self.timestep_actual = self.timestep / 1000  # Webots timestep is in ms
        self.time = 0

        # Devices
        self.gps = IDPGPS('gps', self.timestep)
        self.compass = IDPCompass('compass', self.timestep)
        self.ultrasonic_left = IDPDistanceSensor('ultrasonic_left', self.timestep)
        self.ultrasonic_right = IDPDistanceSensor('ultrasonic_right', self.timestep)
        self.infrared = IDPDistanceSensor('infrared', self.timestep,
                                          decreasing=True, min_range=0.15)
<<<<<<< HEAD
        self.motors = IDPMotorController('wheel1', 'wheel2', self)
=======
        self.motors = IDPMotorController('wheel1', 'wheel2')
        self.radio = IDPRadio(self.timestep)
>>>>>>> adb53832

        # To store and process detections
        self.targeting_handler = TargetingHandler()
        self.target_cache = TargetCache()

        # Store internal action queue
        self.action_queue = []

        # Store the function associated with each action
        self.action_functions = {
            "move": self.drive_to_position,
            "face": self.face_bearing,
            "rotate": self.rotate,
            "reverse": self.reverse_to_position,
            "collect": self.collect_block,
            "scan": self.scan
        }

        # Store internal action queue
        self.action_queue = []

        # Store the function associated with each action
        self.action_functions = {
            "move": self.drive_to_position,
            "face": self.face_bearing,
            "rotate": self.rotate,
            "reverse": self.reverse_to_position,
            "collect": self.collect_block
        }

        # So we can cleanup if we change our action
        self.last_action_type = None
        self.last_action_value = None

<<<<<<< HEAD
        # Thresholds for finishing actions, speeds determined by holding that quantity for a given time period
        hold_time = 0.5  # s
        self.target_distance_threshold = 0.01
        self.linear_speed_threshold = self.target_distance_threshold / hold_time
        self.target_bearing_threshold = np.pi / 180
        self.angular_speed_threshold = self.target_bearing_threshold / hold_time
=======
        # Thresholds for finishing actions
        self.target_distance_threshold = 0.05
        self.target_bearing_threshold = np.pi / 100
>>>>>>> adb53832

        # For rotations
        self.rotation_angle = 0
        self.angle_rotated = 0
        self.rotating = False

        # For getting stuck
        self.stuck_last_step = False

        # Motion control, note: Strongly recommended to use K_d=0 for velocity controllers due to noise in acceleration
        self.pid_f_velocity = PID("Forward Velocity", self.getTime, 0.1, 0, 0, self.timestep_actual)
        self.pid_distance = PID("Distance", self.getTime, 4, 0, 0, self.timestep_actual)
        self.pid_angle = PID("Angle", self.getTime, 0.5, 0.5, 0.26, self.timestep_actual,
                             integral_wind_up_speed=1, integral_delay_time=3, integral_active_error_band=np.pi/2)

        motor_graph_styles = {"distance": 'k-', "angle": 'r-', "forward_speed": 'k--', "rotation_speed": 'r--',
                              "linear_speed": "k:", "angular_velocity": "r:", "left_motor": 'b-', "right_motor": 'y-'}
        self.motion_history = DataRecorder("time", "distance", "angle", "forward_speed", "rotation_speed", "left_motor",
                                           "right_motor", "linear_speed", "angular_velocity", styles=motor_graph_styles)

    def step(self, timestep):
        """A wrapper for the step call that allows us to keep our last bearing and keep track of time"""
        self.last_bearing = self.bearing if self.time != 0 else None
        self.time += self.timestep_actual
        return super().step(timestep)

    def getTime(self):
        """This function is used by PIDs to see what the current robot time is for accurate data recording"""
        return self.time

    def getDevice(self, name: str):
        # here to make sure no device is retrieved this way
        if name in ['gps', 'compass', 'wheel1', 'wheel2', 'ultrasonic_left',
                    'ultrasonic_right', 'infrared']:
            raise RuntimeError('Please use the corresponding properties instead')
        return Robot.getDevice(self, name)

    # The coordinate system is NUE, meaning positive-x is North etc
    @property
    def position(self) -> list:
        """The current position of the robot

        Returns:
            [float, float]: Position (East, North) in meters
        """
        pos = self.gps.getValues()
        return [pos[2], pos[0]]  # (East, North) so extract z and x

    @property
    def linear_speed(self) -> float:
        """The current speed of the robot measured by the GPS

        Returns:
            float: Current speed (ms^-1)
        """
        return self.gps.getSpeed()

    @property
    def angular_velocity(self) -> float:
        """The current angular velocity of the robot measured by bearings

        Returns:
            float: Angular velocity, rad/s
        """
        return -self.angle_from_bot_from_bearing(self.last_bearing) / self.timestep_actual\
            if self.last_bearing is not None else 0

    @property
    def bearing(self) -> float:
        """The current bearing of the robot in radians

        Returns:
            float: Bearing measured clockwise from North, [0, 2pi]
        """
        north = self.compass.getValues()
        if np.isnan([north[0], north[2]]).any():
            raise RuntimeError('No data from Compass, make sure "xAxis" and "yAxis" are set to TRUE')
        rad = np.arctan2(north[0], north[2])  # [-pi, pi]
        return rad + 2 * np.pi if rad < 0 else rad

    def distance_from_bot(self, position) -> float:
        """The Euclidean distance between the bot and a position

        Args:
            position ([float, float]): Positions co-ordinates, East-North, m

        Returns:
            float: Distance between bot and target in metres
        """
        relative_position = np.asarray(position) - np.asarray(self.position)
        distance = np.hypot(*relative_position)
        return distance

    def angle_from_bot_from_bearing(self, bearing):
        """The clockwise angle from the direction our bot is facing to the bearing in radians

        Args:
            bearing (float): Bearing from north

        Returns:
            float: Angle measured clockwise from direction bot is facing, [-pi, pi]
        """
        angle = bearing - self.bearing

        # Need to adjust if outside [-pi,pi]
        if angle > np.pi:
            angle -= 2 * np.pi
        elif angle < -np.pi:
            angle += 2 * np.pi

        return angle

    def angle_from_bot_from_position(self, position) -> float:
        """The clockwise angle from the direction our bot is facing to the position in radians

        Args:
            position ([float, float]): Positions co-ordinates, East-North, m

        Returns:
            float: Angle measured clockwise from direction bot is facing, [-pi, pi]
        """
        relative_position = np.asarray(position) - np.asarray(self.position)
        bearing = np.arctan2(*relative_position)
        return self.angle_from_bot_from_bearing(bearing)

    def coordtransform_bot_cartesian_to_world(self, vec: np.ndarray) -> np.ndarray:
        """Transform a position vector of a point in the robot frame (relative to the robot center)
        to the absolute position vector of that point in the world frame

        Args:
            vec(np.ndarray): A vector relative to the centre of the robot

        Returns:
            np.ndarray: The absolute position vector of the point in the world frame
        """
        # bearing is positive if clockwise while for rotation anticlockwise is positive
        return np.asarray(self.position) + rotate_vector(vec, -self.bearing)

    def coordtransform_bot_polar_to_world(self, distance: float, angle: float) -> np.ndarray:
        """Given a distance and angle from our bot, return the objects position

        Args:
            distance (float): Distance to object in m
            angle (float): Angle from bot to object in rads

        Returns:
            [float, float]: Positions co-ordinates, East-North, m
        """
        bot_cartesian = np.array([distance * np.sin(angle), distance * np.cos(angle)])
        return self.coordtransform_bot_cartesian_to_world(bot_cartesian)

    def get_bot_vertices(self) -> list:
        """Get the coordinates of vertices of the bot in world frame (i.e. in meters)

        The robot is assumed to be a rectangle.

        Returns:
            [np.ndarray]: List of coordinates
        """

        center_to_corner = np.array([self.width, self.length]) / 2

        center_to_topleft = center_to_corner * np.array([-1, 1])
        center_to_topright = center_to_corner
        center_to_bottomright = center_to_corner * np.array([1, -1])
        center_to_bottomleft = -center_to_corner

        center_to_corners = [center_to_topleft, center_to_topright,
                             center_to_bottomright, center_to_bottomleft]

        return list(map(self.coordtransform_bot_cartesian_to_world, center_to_corners))

    def get_bot_front(self, distance: float) -> np.ndarray:
        """Get the coordinates of a point a certain distance in front of the center of the robot

        Args:
            distance (float): Distance in front of the center

        Returns:
            np.ndarray: The coordinate
        """

        return self.coordtransform_bot_cartesian_to_world(np.array([0, distance]))

    def get_sensor_distance_to_wall(self):
        """Get the distance the sensor should measure if there is nothing between it and the wall

        Note that the sensor is assumed to be at the centre of the robot.

        Returns:
            float: The distance
        """
        wall_from_origin = self.arena_length / 2

        sin_bearing = np.sin(self.bearing)
        distance_from_x = abs(
            (wall_from_origin - np.sign(sin_bearing) * self.position[0]) / sin_bearing
        ) if sin_bearing != 0 else np.inf

        cos_bearing = np.cos(self.bearing)
        distance_from_y = abs(
            (wall_from_origin - np.sign(cos_bearing) * self.position[1]) / cos_bearing
        ) if cos_bearing != 0 else np.inf

        return min(distance_from_x, distance_from_y)

    def get_min_distance_vertex_to_wall(self):
        """Get the minimum distance from any of the vertices of the robot to the wall

        Returns:
            float: The minimum distance
        """
        vertices = self.get_bot_vertices()
        max_x_abs = max(map(lambda v: abs(v[0]), vertices))
        max_y_abs = max(map(lambda v: abs(v[1]), vertices))

        wall_from_origin = self.arena_length / 2
        return min(wall_from_origin - max_x_abs, wall_from_origin - max_y_abs)

    def get_min_distance_bot_to_bot(self, other_bot_vertices: list) -> float:
        """Get the minimum distances between two robots

        Args:
            other_bot_vertices ([np.ndarray]): List of vertices of the other robot, needs to be specified in
            a clockwise order

        Returns:
            float: The minimum distance between the two robots
        """
        return get_min_distance_rectangles(self.get_bot_vertices(), other_bot_vertices)

    def get_map(self, sensor: IDPDistanceSensor, name: str = 'map') -> Map:
        """Get a map of the arena, on which the current position and bounding box of the robot
        will be displayed.

        This requires the robot to have a Display child node with name 'map'.

        Args:
            sensor (IDPDistanceSensor): The distance sensor used on the robot
            name (str): Name of the Display node, default to 'map'

        Returns:
            Map: The map
        """
        return Map(self, sensor, self.arena_length, name)

    def plot_motion_history(self):
        self.motion_history.plot("time", title="Robot motor graph")

    def update_motion_history(self, **kwargs):
        self.motion_history.update(left_motor=self.motors.velocities[0], right_motor=self.motors.velocities[1],
                                   **kwargs)

    def reset_action_variables(self):
        """Cleanup method to be called when the current action changes. If executing bot commands manually
        (i.e. robot.drive_to_position), call this first.
        """
        self.rotation_angle = 0
        self.angle_rotated = 0
        self.rotating = False
        self.last_action_type = None
        self.last_action_value = None

    def drive_to_position(self, target_pos: list, reverse=False) -> bool:
        """Go to a position

        Args:
            target_pos ([float, float]): The East-North co-ords of the target position
            reverse (bool): Whether to reverse there
        Returns:
            bool: If we are at our target
        """

        distance = self.distance_from_bot(target_pos)
        angle = self.angle_from_bot_from_position(target_pos)

        if distance <= self.target_distance_threshold and self.linear_speed <= self.linear_speed_threshold:
            return True

        # If we're reversing we change the angle so it mimics the bot facing the opposite way
        # When we apply the wheel velocities we negative them and voila we tricked the bot into reversing
        angle = (np.sign(angle) * np.pi) - angle if reverse else angle

        forward_speed = MotionCS.linear_dual_pid(distance=distance, distance_pid=self.pid_distance, angle=angle,
                                                 forward_speed=self.linear_speed, forward_speed_pid=self.pid_f_velocity)
        rotation_speed = self.pid_angle.step(angle)
        raw_velocities = MotionCS.combine_and_scale(forward_speed, rotation_speed)
        self.motors.velocities = raw_velocities if not reverse else -raw_velocities
        self.update_motion_history(time=self.time, distance=distance, angle=angle, forward_speed=forward_speed,
                                   rotation_speed=rotation_speed, linear_speed=self.linear_speed,
                                   angular_velocity=self.angular_velocity)
        return False

    def reverse_to_position(self, target_pos: list) -> bool:
        """Go to a position in reverse

        Args:
            target_pos ([float, float]): The East-North co-ords of the target position
        Returns:
            bool: If we are at our target
        """
        return self.drive_to_position(target_pos, reverse=True)

    def rotate(self, angle: float) -> bool:
        """Rotate the bot a fixed angle at a fixed rate of rotation

        Args:
            angle (float): Angle to rotate in radians, positive is clockwise
        Returns:
            bool: If we completed rotation
        """

        # Check if it's a new rotation and update how far we've rotated
        self.rotation_angle = self.rotation_angle if self.rotating else angle
        self.angle_rotated += self.angular_velocity * self.timestep_actual
        self.rotating = True

        # Check if we're done
        angle_difference = self.rotation_angle - self.angle_rotated
        if abs(angle_difference) <= self.target_bearing_threshold and \
                abs(self.angular_velocity) <= self.angular_speed_threshold:
            self.rotation_angle = 0
            self.angle_rotated = 0
            self.rotating = False
            return True

        rotation_speed = self.pid_angle.step(angle_difference)
        self.motors.velocities = MotionCS.combine_and_scale(0, rotation_speed)
        self.update_motion_history(time=self.time, angle=angle_difference, rotation_speed=rotation_speed,
                                   linear_speed=self.linear_speed, angular_velocity=self.angular_velocity)
        return False

    def face_bearing(self, target_bearing: float) -> bool:
        """Face a given bearing

        Args:
            target_bearing (float): Desired bearing of our robot
        Returns:
            bool: If we are at our target
        """
        return self.rotate(self.angle_from_bot_from_bearing(target_bearing))

<<<<<<< HEAD
    def collect_block(self, block_pos):
        """Collect block at position

        Args:
            block_pos ([float, float]): The East-North co-ords of the blocks position
        Returns:
            bool: If we are at our target
        """

        # Update these variables when we have more info
        distance_from_block_to_stop = 0.1
        rotate_angle = np.pi
        home_pos = [0, 0]

        # Calculate pos to got to to be near block not on it
        distance = self.distance_from_bot(block_pos) - distance_from_block_to_stop
        target_pos = self.coordtransform_bot_polar_to_world(distance, self.angle_from_bot_from_position(block_pos))

        # Need to add action that deposits block
        actions = [
            ("move", target_pos),
            ("rotate", rotate_angle),
            ("move", home_pos)
        ]

        self.action_queue = [self.action_queue[0]] + actions + self.action_queue[1:]
        return True
=======
    def collect_block(self, target: Target):
        """Collect block at position

        Args:
            target (Target): The target object
        Returns:
            bool: If we are at our target
        """
        distance_from_block_to_stop = 0.2
        rotate_angle = np.pi / 2

        # If not at block we need to drive to it
        if self.distance_from_bot(target.position) - distance_from_block_to_stop >= 0:
            self.drive_to_position(target.position)
            return False

        # If we're not facing the block we need to face it
        angle = self.angle_from_bot_from_position(target.position)
        if abs(angle) > self.target_bearing_threshold:
            completed_rotation = self.rotate(angle)
            if completed_rotation:
                self.reset_action_variables()  # Just to clean up rotation stuff
            return False

        # If we're facing target and at it we can rotate
        finished = self.rotate(rotate_angle)
        if finished:
            self.target_cache.remove_target(target)
        return finished

    def scan(self) -> bool:
        """Rotate 360 degrees to scan for blocks

        Returns:
            bool: Whether the scan is completed
        """
        if not self.targeting_handler.relocating:
            complete = self.rotate(np.pi * 2, 1)

            distance = self.infrared.getValue()
            d_min, d_max = self.infrared.getBounds()
            bound = (d_max - d_min) * 2

            if abs(self.get_sensor_distance_to_wall() - distance) > bound * 1.5 \
                    and abs(self.infrared.max_range - distance) > bound:
                self.targeting_handler.positions.append(self.get_bot_front(distance))
                # self.targeting_handler.bounds.append(bound)

            if complete:
                for target in self.targeting_handler.get_targets(self.position):
                    self.target_cache.add_target(target)

                    # TODO check target not the other robot

                if self.get_best_target() is None:
                    self.targeting_handler.next_scan_position = self.targeting_handler.get_fallback_scan_position(self.infrared.max_range)
                    self.targeting_handler.relocating = True

                    # TODO too many scans, probably has collected all the targets, return home

        else:
            complete = self.drive_to_position(self.targeting_handler.next_scan_position)
            self.targeting_handler.relocating = not complete

        return complete
>>>>>>> adb53832

    def do(self, *args):
        """Small wrapper to make telling robot to do something a little cleaner"""
        self.action_queue = [args]

    def execute_next_action(self) -> bool:
        """Execute the next action in self.action_queue

        When each action is completed it's removed from the list. Using list mutability this allows us to alter / check
        the action list elsewhere in the code to see the bots progress and also change its objectives.
        If people have better ideas on how to do this I'm all ears.
<<<<<<< HEAD
=======
        Execute_action was only ever supposed to be about motion
>>>>>>> adb53832

        Returns:
            bool: Whether action list is completed or not
        """

        # Check if action list is empty i.e. 'complete'
        if len(self.action_queue) == 0:
            self.motors.velocities = np.zeros(2)
            return True

        # Execute action
<<<<<<< HEAD
        action_item = ensure_list_or_tuple(self.action_queue[0])
        action_type = action_item[0]
        action_value = action_item[1:]
=======
        action_type = self.action_queue[0][0]
        action_value = self.action_queue[0][1:]
>>>>>>> adb53832

        # Check action is valid
        if action_type not in self.action_functions.keys():
            raise Exception(
                f"Action {action_type} is not a valid action, valid actions: {', '.join(self.action_functions.keys())}")

        # If we are changing our action we might need to reset some rotation stuff
        if action_type != self.last_action_type or action_value != self.last_action_value:
            self.reset_action_variables()

        # Update log of last action
        self.last_action_type = action_type
        self.last_action_value = action_value

        # Execute action
        completed = self.action_functions[action_type](*action_value)

        # If we completed this action we should remove it from our list
        if completed:
            self.reset_action_variables()
            print_if_debug(f"\nCompleted action: {self.action_queue[0]}", debug_flag=DEBUG)
            del self.action_queue[0]
            print_if_debug(f"Remaining actions:", debug_flag=DEBUG)

            # Check if action list is now empty
            if len(self.action_queue) == 0:
                print_if_debug("None", debug_flag=DEBUG)
                self.motors.velocities = np.zeros(2)
                return True

            print_if_debug('\n'.join(str(x) for x in self.action_queue), debug_flag=DEBUG)
<<<<<<< HEAD

=======
        """
>>>>>>> adb53832
        # Check if bot is stuck, note we only reach here if action not completed
        if abs(self.linear_speed) <= self.linear_speed_threshold / 1000 \
                and abs(self.angular_velocity) <= self.angular_speed_threshold / 1000:
            if self.stuck_last_step:
<<<<<<< HEAD
                print_if_debug(f"BOT STUCK - Attempting unstuck", debug_flag=DEBUG)
                if action_type != "reverse":
                    self.action_queue.insert(0, ("reverse",
                                                 list(self.coordtransform_bot_cartesian_to_world(np.array([0, -0.1])))))
                else:
                    self.action_queue.insert(0, ("move",
                                                 list(self.coordtransform_bot_cartesian_to_world(np.array([0, 0.1])))))
=======
                print_if_debug("BOT STUCK - REVERSING", debug_flag=DEBUG)
                un_stuck_action = "reverse" if action_type != "reverse" else "move"
                self.action_queue.insert(0, (un_stuck_action,
                                             list(self.coordtransform_bot_cartesian_to_world(np.array([0, -0.1])))))
>>>>>>> adb53832
                self.stuck_last_step = False
            else:
                self.stuck_last_step = True
        """

        return False

    def get_best_target(self) -> Union[Target, None]:
        """Decide on a new target block for robot

        If targeting is not just get closest block there could be more logic here, potentially calls to a script in
            strategies folder that applied more complex algorithms and could even return a list of ordered targets

        For now we just choose the closest block of correct colour or unknown colour

        Returns:
            [float, float]: Targets co-ordinates, East-North, m
        """
<<<<<<< HEAD
        self.object_detection_handler.new_detection(position, classification)

    def get_target(self) -> list:
        """Decide on a new target block for robot

        If targeting is not just get closest block there could be more logic here, potentially calls to a script in
            strategies folder that applied more complex algorithms and could even return a list of ordered targets

        For now we just choose the closest block of correct colour or unknown colour

        Returns:
            [float, float]: Targets co-ordinates, East-North, m
        """
        valid_classes = ["box", f"{self.colour}_box"]
        object_list = self.object_detection_handler.get_sorted_objects(
            valid_classes=valid_classes,
            key=lambda target: self.distance_from_bot(target.postion)
        )

        return object_list[0].position
=======
        valid_classes = ["box", f"{self.color}_box"]

        object_list = self.target_cache.get_targets(
            valid_classes=valid_classes,
            key=lambda target: self.distance_from_bot(target.position)
        )

        return object_list[0] if len(object_list) > 0 else None
>>>>>>> adb53832
<|MERGE_RESOLUTION|>--- conflicted
+++ resolved
@@ -17,12 +17,9 @@
 
 from misc.utils import rotate_vector, get_min_distance_rectangles, print_if_debug, ensure_list_or_tuple
 from misc.mapping import Map
-<<<<<<< HEAD
 from misc.detection_handler import ObjectDetectionHandler
 from misc.pid import PID, DataRecorder
-=======
 from misc.targeting import TargetingHandler, Target, TargetCache
->>>>>>> adb53832
 
 DEBUG = False
 
@@ -51,15 +48,11 @@
         self.length = 0.2
         self.width = 0.1
         self.wheel_radius = 0.04
-<<<<<<< HEAD
-        self.colour = "red"
-
-        self.last_bearing = None
-=======
         self.color = self.getName()
         if self.color not in ['red', 'green']:
             raise Exception('Name the robot either red or green')
->>>>>>> adb53832
+
+        self.last_bearing = None
 
         self.arena_length = 2.4
 
@@ -74,12 +67,8 @@
         self.ultrasonic_right = IDPDistanceSensor('ultrasonic_right', self.timestep)
         self.infrared = IDPDistanceSensor('infrared', self.timestep,
                                           decreasing=True, min_range=0.15)
-<<<<<<< HEAD
         self.motors = IDPMotorController('wheel1', 'wheel2', self)
-=======
-        self.motors = IDPMotorController('wheel1', 'wheel2')
         self.radio = IDPRadio(self.timestep)
->>>>>>> adb53832
 
         # To store and process detections
         self.targeting_handler = TargetingHandler()
@@ -98,34 +87,16 @@
             "scan": self.scan
         }
 
-        # Store internal action queue
-        self.action_queue = []
-
-        # Store the function associated with each action
-        self.action_functions = {
-            "move": self.drive_to_position,
-            "face": self.face_bearing,
-            "rotate": self.rotate,
-            "reverse": self.reverse_to_position,
-            "collect": self.collect_block
-        }
-
         # So we can cleanup if we change our action
         self.last_action_type = None
         self.last_action_value = None
 
-<<<<<<< HEAD
         # Thresholds for finishing actions, speeds determined by holding that quantity for a given time period
         hold_time = 0.5  # s
         self.target_distance_threshold = 0.01
         self.linear_speed_threshold = self.target_distance_threshold / hold_time
         self.target_bearing_threshold = np.pi / 180
         self.angular_speed_threshold = self.target_bearing_threshold / hold_time
-=======
-        # Thresholds for finishing actions
-        self.target_distance_threshold = 0.05
-        self.target_bearing_threshold = np.pi / 100
->>>>>>> adb53832
 
         # For rotations
         self.rotation_angle = 0
@@ -468,35 +439,6 @@
         """
         return self.rotate(self.angle_from_bot_from_bearing(target_bearing))
 
-<<<<<<< HEAD
-    def collect_block(self, block_pos):
-        """Collect block at position
-
-        Args:
-            block_pos ([float, float]): The East-North co-ords of the blocks position
-        Returns:
-            bool: If we are at our target
-        """
-
-        # Update these variables when we have more info
-        distance_from_block_to_stop = 0.1
-        rotate_angle = np.pi
-        home_pos = [0, 0]
-
-        # Calculate pos to got to to be near block not on it
-        distance = self.distance_from_bot(block_pos) - distance_from_block_to_stop
-        target_pos = self.coordtransform_bot_polar_to_world(distance, self.angle_from_bot_from_position(block_pos))
-
-        # Need to add action that deposits block
-        actions = [
-            ("move", target_pos),
-            ("rotate", rotate_angle),
-            ("move", home_pos)
-        ]
-
-        self.action_queue = [self.action_queue[0]] + actions + self.action_queue[1:]
-        return True
-=======
     def collect_block(self, target: Target):
         """Collect block at position
 
@@ -562,7 +504,6 @@
             self.targeting_handler.relocating = not complete
 
         return complete
->>>>>>> adb53832
 
     def do(self, *args):
         """Small wrapper to make telling robot to do something a little cleaner"""
@@ -574,10 +515,7 @@
         When each action is completed it's removed from the list. Using list mutability this allows us to alter / check
         the action list elsewhere in the code to see the bots progress and also change its objectives.
         If people have better ideas on how to do this I'm all ears.
-<<<<<<< HEAD
-=======
         Execute_action was only ever supposed to be about motion
->>>>>>> adb53832
 
         Returns:
             bool: Whether action list is completed or not
@@ -589,14 +527,9 @@
             return True
 
         # Execute action
-<<<<<<< HEAD
         action_item = ensure_list_or_tuple(self.action_queue[0])
         action_type = action_item[0]
         action_value = action_item[1:]
-=======
-        action_type = self.action_queue[0][0]
-        action_value = self.action_queue[0][1:]
->>>>>>> adb53832
 
         # Check action is valid
         if action_type not in self.action_functions.keys():
@@ -628,16 +561,11 @@
                 return True
 
             print_if_debug('\n'.join(str(x) for x in self.action_queue), debug_flag=DEBUG)
-<<<<<<< HEAD
-
-=======
-        """
->>>>>>> adb53832
+        """
         # Check if bot is stuck, note we only reach here if action not completed
         if abs(self.linear_speed) <= self.linear_speed_threshold / 1000 \
                 and abs(self.angular_velocity) <= self.angular_speed_threshold / 1000:
             if self.stuck_last_step:
-<<<<<<< HEAD
                 print_if_debug(f"BOT STUCK - Attempting unstuck", debug_flag=DEBUG)
                 if action_type != "reverse":
                     self.action_queue.insert(0, ("reverse",
@@ -645,12 +573,6 @@
                 else:
                     self.action_queue.insert(0, ("move",
                                                  list(self.coordtransform_bot_cartesian_to_world(np.array([0, 0.1])))))
-=======
-                print_if_debug("BOT STUCK - REVERSING", debug_flag=DEBUG)
-                un_stuck_action = "reverse" if action_type != "reverse" else "move"
-                self.action_queue.insert(0, (un_stuck_action,
-                                             list(self.coordtransform_bot_cartesian_to_world(np.array([0, -0.1])))))
->>>>>>> adb53832
                 self.stuck_last_step = False
             else:
                 self.stuck_last_step = True
@@ -669,28 +591,6 @@
         Returns:
             [float, float]: Targets co-ordinates, East-North, m
         """
-<<<<<<< HEAD
-        self.object_detection_handler.new_detection(position, classification)
-
-    def get_target(self) -> list:
-        """Decide on a new target block for robot
-
-        If targeting is not just get closest block there could be more logic here, potentially calls to a script in
-            strategies folder that applied more complex algorithms and could even return a list of ordered targets
-
-        For now we just choose the closest block of correct colour or unknown colour
-
-        Returns:
-            [float, float]: Targets co-ordinates, East-North, m
-        """
-        valid_classes = ["box", f"{self.colour}_box"]
-        object_list = self.object_detection_handler.get_sorted_objects(
-            valid_classes=valid_classes,
-            key=lambda target: self.distance_from_bot(target.postion)
-        )
-
-        return object_list[0].position
-=======
         valid_classes = ["box", f"{self.color}_box"]
 
         object_list = self.target_cache.get_targets(
@@ -698,5 +598,4 @@
             key=lambda target: self.distance_from_bot(target.position)
         )
 
-        return object_list[0] if len(object_list) > 0 else None
->>>>>>> adb53832
+        return object_list[0] if len(object_list) > 0 else None