--- conflicted
+++ resolved
@@ -1,54 +1,19 @@
-# Copyright (C) 2021 Weixuan Zhang
+# Copyright (C) 2021 Weixuan Zhang, Eleanor Clifford, Jason Brown
 #
 # SPDX-License-Identifier: MIT
 """This module contains a class representing the robot.
 """
 
-<<<<<<< HEAD
-from controller import Robot, GPS, Compass, Motor, DistanceSensor
-=======
-from math import atan2, pi
-
 from controller import Robot
->>>>>>> 2dea46f4
 import numpy as np
 
-from devices.sensors import IDPCompass, IDPGPS
+from devices.sensors import IDPCompass, IDPGPS, IDPDistanceSensor
 from devices.motors import IDPMotorController
 
 from strategies.motion import MotionControlStrategies
 
-<<<<<<< HEAD
-class IDPCompass(Compass):
-    def __init__(self, name, sampling_rate):
-        super().__init__(name)
-        self.enable(sampling_rate)
-
-
-class IDPDistanceSensor(DistanceSensor):
-    def __init__(self, name, sampling_rate):
-        super().__init__(name)
-        self.enable(sampling_rate)
-        self.max_range = self.getLookupTable()[-3]
-
-
-class IDPGPS(GPS):
-    def __init__(self, name, sampling_rate):
-        super().__init__(name)  # default to infinite resolution
-        if self.getCoordinateSystem() != 0:
-            raise RuntimeWarning('Need to set GPS coordinate system in WorldInfo to local')
-        self.enable(sampling_rate)
-
-
-class IDPMotor(Motor):
-    def __init__(self, name):
-        super().__init__(name)
-        self.setPosition(float('inf'))
-        self.setVelocity(0.0)
-=======
 from misc.utils import rotate_vector, get_target_bearing
 from misc.mapping import Map
->>>>>>> 2dea46f4
 
 
 class IDPRobot(Robot):
@@ -76,25 +41,10 @@
 
         self.timestep = int(self.getBasicTimeStep())
 
-<<<<<<< HEAD
-        # Sensors
-        self.gps = self.getDevice('gps')  # or use createGPS() directly
-        self.compass = self.getDevice('compass')
-        self.ultrasonic = self.getDevice('ultrasonic')
-
-    # .getDevice() will call createFoo if the tag name is not in __devices[]
-    def createCompass(self, name: str) -> IDPCompass:  # override method to use the custom Compass class
-        return IDPCompass(name, self.timestep)
-
-    def createDistanceSensor(self, name: str) -> IDPDistanceSensor:
-        return IDPDistanceSensor(name, self.timestep)
-
-    def createGPS(self, name: str) -> IDPGPS:
-        return IDPGPS(name, self.timestep)
-=======
         # Devices
         self.gps = IDPGPS('gps', self.timestep)
         self.compass = IDPCompass('compass', self.timestep)
+        self.ultrasonic = IDPDistanceSensor('ultrasonic', self.timestep)
         self.motors = IDPMotorController('wheel1', 'wheel2')
 
         # Where the bot is trying to path to
@@ -105,13 +55,12 @@
         # This would be interpreted as a bearing from north
         self.target_bearing = None
         self.target_bearing_threshold = np.pi / 50
->>>>>>> 2dea46f4
 
     def getDevice(self, name: str):
         # here to make sure no device is retrieved this way
-        if name in ['gps', 'compass', 'wheel1', 'wheel2']:
+        if name in ['gps', 'compass', 'wheel1', 'wheel2', 'ultrasonic']:
             raise RuntimeError('Please use the corresponding properties instead')
-        Robot.getDevice(self, name)
+        return Robot.getDevice(self, name)
 
     # The coordinate system is NUE, meaning positive-x is North etc
     @property
@@ -146,22 +95,6 @@
         rad = np.arctan2(north[0], north[2])  # [-pi, pi]
         return rad + 2 * np.pi if rad < 0 else rad
 
-<<<<<<< HEAD
-    def coordtransform_bot_to_world(self, vec: np.ndarray) -> np.ndarray:
-        """Transform a position vector of a point in the robot frame (relative to the robot center)
-        to the absolute position vector of that point in the world frame
-
-        Args:
-            vec(np.ndarray): A vector relative to the centre of the robot
-
-        Returns:
-            np.ndarray: The absolute position vector of the point in the world frame
-        """
-        # bearing is positive if clockwise while for rotation anticlockwise is positive
-        return np.array(self.position) + rotate_vector(vec, -self.bearing)
-
-    def get_bot_vertices(self) -> list:
-=======
     @property
     def target_angle(self) -> float:
         """The clockwise angle from the direction our bot is facing to the target in radians
@@ -216,8 +149,20 @@
 
         return abs(self.target_angle) <= self.target_bearing_threshold
 
-    def get_bot_vertices(self):
->>>>>>> 2dea46f4
+    def coordtransform_bot_to_world(self, vec: np.ndarray) -> np.ndarray:
+        """Transform a position vector of a point in the robot frame (relative to the robot center)
+        to the absolute position vector of that point in the world frame
+
+        Args:
+            vec(np.ndarray): A vector relative to the centre of the robot
+
+        Returns:
+            np.ndarray: The absolute position vector of the point in the world frame
+        """
+        # bearing is positive if clockwise while for rotation anticlockwise is positive
+        return np.array(self.position) + rotate_vector(vec, -self.bearing)
+
+    def get_bot_vertices(self) -> list:
         """Get the coordinates of vertices of the bot in world frame (i.e. in meters)
 
         The robot is assumed to be a rectangle.
@@ -311,31 +256,30 @@
         Returns:
             bool: Whether action list is completed or not
         """
-
         # Check if action list is empty i.e. 'complete'
         if len(actions) == 0:
             return True
 
         # Execute action
-        else:
-            action_type = actions[0][0]
-            action_value = actions[0][1]
-
-            # Store the function associated with each action
-            action_functions = {
-                "move": self.drive_to_position,
-                "face": self.face_bearing
-            }
-
-            # Check action is valid
-            if action_type not in action_functions.keys():
-                raise Exception(f"Action {action_type} is not a valid action, valid actions: {', '.join(action_functions.keys())}")
-
-            # Execute action
-            completed = action_functions[action_type](action_value)
-
-            # If we completed this action we should remove it from our list
-            if completed:
-                del actions[0]
-
-            return False+        action_type = actions[0][0]
+        action_value = actions[0][1]
+
+        # Store the function associated with each action
+        action_functions = {
+            "move": self.drive_to_position,
+            "face": self.face_bearing
+        }
+
+        # Check action is valid
+        if action_type not in action_functions.keys():
+            raise Exception(
+                f"Action {action_type} is not a valid action, valid actions: {', '.join(action_functions.keys())}")
+
+        # Execute action
+        completed = action_functions[action_type](action_value)
+
+        # If we completed this action we should remove it from our list
+        if completed:
+            del actions[0]
+
+        return False