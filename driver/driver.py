# Copyright (C) 2021 Weixuan Zhang, Tim Clifford, Jason Brown
#
# SPDX-License-Identifier: MIT
"""Main driver code
"""
from robot import IDPRobot

# Change which script you want to run here
from control_scripts.tests.motion_test import main as motion_test
<<<<<<< HEAD
from control_scripts.tests.com_test import main as com_test
=======
>>>>>>> 601aa04e
from control_scripts.tests.camera_test import main as camera_test
from control_scripts.tests.object_processing_test import main as object_processing_test
from control_scripts.tests.block_collect_test import main as block_collect_test
from control_scripts.tests.sensor_dist_calc_test import main as sensor_dist_calc_test
from control_scripts.tests.sensor_bounds_ir_test import main as sensor_bounds_ir_test
from control_scripts.tests.sensor_bounds_ultrasonic_test import main as sensor_bounds_ultrasonic_test
from control_scripts.greedy_collect import main as greedy_collect


if __name__ == '__main__':
    robot = IDPRobot()
    com_test(robot)
    # motion_test(robot)
    # camera_test(robot)
    # object_processing_test(robot)
    # block_collect_test(robot)
    # sensor_dist_calc_test(robot)
    # sensor_bounds_ultrasonic_test(robot)
    # sensor_bounds_ir_test(robot)
<<<<<<< HEAD
    # greedy_collect(robot)
=======
    greedy_collect(robot)
>>>>>>> 601aa04e
<|MERGE_RESOLUTION|>--- conflicted
+++ resolved
@@ -7,10 +7,7 @@
 
 # Change which script you want to run here
 from control_scripts.tests.motion_test import main as motion_test
-<<<<<<< HEAD
 from control_scripts.tests.com_test import main as com_test
-=======
->>>>>>> 601aa04e
 from control_scripts.tests.camera_test import main as camera_test
 from control_scripts.tests.object_processing_test import main as object_processing_test
 from control_scripts.tests.block_collect_test import main as block_collect_test
@@ -30,8 +27,4 @@
     # sensor_dist_calc_test(robot)
     # sensor_bounds_ultrasonic_test(robot)
     # sensor_bounds_ir_test(robot)
-<<<<<<< HEAD
-    # greedy_collect(robot)
-=======
-    greedy_collect(robot)
->>>>>>> 601aa04e
+    greedy_collect(robot)