--- conflicted
+++ resolved
@@ -1,33 +1,16 @@
+# Copyright (C) 2021 Weixuan Zhang, Eleanor Clifford, Jason Brown
+#
+# SPDX-License-Identifier: MIT
+"""Main driver code
+"""
 from robot import IDPRobot
 
-<<<<<<< HEAD
-# create the Robot instance.
-robot = IDPRobot()
-
-# get the time step of the current world.
-timestep = int(robot.getBasicTimeStep())
-
-# camera = robot.getDevice('camera')
-# camera.enable(timestep)
-
-nav_map = robot.get_map(2.4)
-
-# Main loop:
-# - perform simulation steps until Webots is stopping the controller
-while robot.step(timestep) != -1:
-    robot.left_motor.setVelocity(2.0)
-    robot.right_motor.setVelocity(1.0)
-
-    print(f"[{robot.position[0]:4.2f} {robot.position[1]:4.2f} ] "  + \
-          f"{robot.speed:4.2f} {robot.bearing:4.2f} " + \
-          f"{robot.ultrasonic.getValue():4.2f}")
-=======
 # Change which script you want to run here
 from control_scripts.motion_test import main as motion_test
 from control_scripts.camera_test import main as camera_test
->>>>>>> 2dea46f4
 
 
 if __name__ == '__main__':
     robot = IDPRobot()
-    motion_test(robot)+    motion_test(robot)
+    # camera_test(robot)