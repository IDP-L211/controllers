# Copyright (C) 2021 Jason Brown
#
# SPDX-License-Identifier: MIT
"""This module contains some helper functions.
"""

from multiprocessing import Process

<<<<<<< HEAD
=======

def ensure_list_or_tuple(item):
    return item if isinstance(item, (list, tuple)) else None if item is None else [item]

>>>>>>> 677c2e40

def fire_and_forget(function, *args, **kwargs):
    """Execute a function separately whilst carrying on with the rest of the programs execution.
    Function MUST be accessible from main scope (not nested in another function). It can be a class method"""
    process = Process(target=function, args=args, kwargs=kwargs)
    process.start()


<<<<<<< HEAD
def ensure_list_or_tuple(item):
    return item if isinstance(item, (list, tuple)) else None if item is None else [item]


=======
>>>>>>> 677c2e40
def print_if_debug(*args, debug_flag=True):
    if debug_flag:
        print(*args)<|MERGE_RESOLUTION|>--- conflicted
+++ resolved
@@ -6,28 +6,18 @@
 
 from multiprocessing import Process
 
-<<<<<<< HEAD
-=======
 
 def ensure_list_or_tuple(item):
     return item if isinstance(item, (list, tuple)) else None if item is None else [item]
 
->>>>>>> 677c2e40
 
 def fire_and_forget(function, *args, **kwargs):
     """Execute a function separately whilst carrying on with the rest of the programs execution.
     Function MUST be accessible from main scope (not nested in another function). It can be a class method"""
     process = Process(target=function, args=args, kwargs=kwargs)
     process.start()
-
-
-<<<<<<< HEAD
-def ensure_list_or_tuple(item):
-    return item if isinstance(item, (list, tuple)) else None if item is None else [item]
-
-
-=======
->>>>>>> 677c2e40
+    
+    
 def print_if_debug(*args, debug_flag=True):
     if debug_flag:
         print(*args)