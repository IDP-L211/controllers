driver
======

.. toctree::
   :maxdepth: 4

   robot
   motors
   sensors
<<<<<<< HEAD
   radio
=======
   targeting
>>>>>>> 601aa04e
   mapping
   utils
   controller<|MERGE_RESOLUTION|>--- conflicted
+++ resolved
@@ -7,11 +7,8 @@
    robot
    motors
    sensors
-<<<<<<< HEAD
    radio
-=======
    targeting
->>>>>>> 601aa04e
    mapping
    utils
    controller